--- conflicted
+++ resolved
@@ -228,13 +228,12 @@
     /* Callback for when the meta request has completely cleaned up. */
     aws_s3_meta_request_shutdown_fn *shutdown_callback;
 
-<<<<<<< HEAD
     /* Support meta requests over HTTP and HTTPS */
     enum aws_s3_meta_request_tls_mode tls_mode;
 
     /* HTTP port override. If zero, determine port based on TLS context */
     int port;
-=======
+
     /**
      * Invoked to report progress of the meta request execution.
      * Currently, the progress callback is invoked only for the CopyObject meta request type.
@@ -242,7 +241,6 @@
      * See `aws_s3_meta_request_progress_fn`
      */
     aws_s3_meta_request_progress_fn *progress_callback;
->>>>>>> 2768542e
 };
 
 /* Result details of a meta request.
