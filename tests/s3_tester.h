#ifndef AWS_S3_TESTER_H
#define AWS_S3_TESTER_H

/**
 * Copyright Amazon.com, Inc. or its affiliates. All Rights Reserved.
 * SPDX-License-Identifier: Apache-2.0.
 */

#include <aws/s3/private/s3_auto_ranged_put.h>
#include <aws/s3/private/s3_client_impl.h>
#include <aws/s3/private/s3_meta_request_impl.h>
#include <aws/s3/s3.h>
#include <aws/s3/s3_client.h>

#include <aws/common/common.h>
#include <aws/common/condition_variable.h>
#include <aws/common/logging.h>
#include <aws/common/mutex.h>
#include <aws/common/string.h>

struct aws_client_bootstrap;
struct aws_credentials_provider;
struct aws_event_loop_group;
struct aws_host_resolver;
struct aws_input_stream;

enum AWS_S3_TESTER_BIND_CLIENT_FLAGS {
    AWS_S3_TESTER_BIND_CLIENT_REGION = 0x00000001,
    AWS_S3_TESTER_BIND_CLIENT_SIGNING = 0x00000002,
};

enum AWS_S3_TESTER_SEND_META_REQUEST_FLAGS {
    AWS_S3_TESTER_SEND_META_REQUEST_EXPECT_SUCCESS = 0x00000001,
    AWS_S3_TESTER_SEND_META_REQUEST_DONT_WAIT_FOR_SHUTDOWN = 0x00000002,
    AWS_S3_TESTER_SEND_META_REQUEST_CANCEL = 0x00000004,
    AWS_S3_TESTER_SEND_META_REQUEST_SSE_KMS = 0x00000008,
    AWS_S3_TESTER_SEND_META_REQUEST_SSE_AES256 = 0x00000010,
    /* Testing put object with x-amz-acl: bucket-owner-read */
    AWS_S3_TESTER_SEND_META_REQUEST_PUT_ACL = 0x00000020,
};

enum aws_s3_tester_sse_type {
    AWS_S3_TESTER_SSE_NONE,
    AWS_S3_TESTER_SSE_KMS,
    AWS_S3_TESTER_SSE_AES256,
};

enum aws_s3_client_tls_usage {
    AWS_S3_TLS_DEFAULT,
    AWS_S3_TLS_ENABLED,
    AWS_S3_TLS_DISABLED,
};

enum aws_s3_tester_validate_type {
    AWS_S3_TESTER_VALIDATE_TYPE_EXPECT_SUCCESS,
    AWS_S3_TESTER_VALIDATE_TYPE_EXPECT_FAILURE,
};

enum aws_s3_tester_default_type_mode {
    AWS_S3_TESTER_DEFAULT_TYPE_MODE_GET,
    AWS_S3_TESTER_DEFAULT_TYPE_MODE_PUT,
};

struct aws_s3_client_vtable_patch {
    struct aws_s3_client_vtable *original_vtable;
    struct aws_s3_client_vtable patched_vtable;
};

struct aws_s3_meta_request_vtable_patch {
    struct aws_s3_meta_request_vtable *original_vtable;
    struct aws_s3_meta_request_vtable patched_vtable;
};

/* Utility for setting up commonly needed resources for tests. */
struct aws_s3_tester {
    struct aws_allocator *allocator;
    struct aws_event_loop_group *el_group;
    struct aws_host_resolver *host_resolver;
    struct aws_client_bootstrap *client_bootstrap;
    struct aws_credentials_provider *credentials_provider;
    struct aws_signing_config_aws default_signing_config;

    struct aws_condition_variable signal;
    bool bound_to_client;

    struct aws_array_list client_vtable_patches;
    struct aws_array_list meta_request_vtable_patches;
    void *user_data;

    struct {
        struct aws_mutex lock;

        size_t desired_meta_request_finish_count;
        size_t meta_request_finish_count;

        size_t desired_meta_request_shutdown_count;
        size_t meta_request_shutdown_count;

        size_t counter1;
        size_t desired_counter1;

        size_t counter2;
        size_t desired_counter2;

        int finish_error_code;

        uint32_t meta_requests_finished : 1;
        uint32_t meta_requests_shutdown : 1;
        uint32_t client_shutdown : 1;
    } synced_data;
};

struct aws_s3_tester_client_options {
    enum aws_s3_client_tls_usage tls_usage;
    size_t part_size;
    size_t max_part_size;
    double throughput_target_gbps;
    uint32_t setup_region : 1;
};

struct aws_s3_tester_meta_request_options {
    enum aws_s3_meta_request_type meta_request_type;

    /* Optional. When NULL, a message will attempted to be created by the meta request type specific options. */
    struct aws_http_message *message;

    /* Optional. Bucket for this request. If NULL, g_test_bucket_name will be used. */
    struct aws_byte_cursor *bucket_name;

    aws_s3_meta_request_headers_callback_fn *headers_callback;
    aws_s3_meta_request_receive_body_callback_fn *body_callback;

    /* Default Meta Request specific options. */
    struct {
        enum aws_s3_tester_default_type_mode mode;
    } default_type_options;

    /* Get Object Meta Request specific options.*/
    struct {
        struct aws_byte_cursor object_path;
<<<<<<< HEAD
        struct aws_input_stream *expected_contents;
=======
        struct aws_byte_cursor object_range;
>>>>>>> 39546cf0
    } get_options;

    /* Put Object Meta request specific options. */
    struct {
        struct aws_byte_cursor object_path_override;
        uint32_t object_size_mb;
        bool ensure_multipart;
        bool invalid_request;
        bool invalid_input_stream;
    } put_options;

    enum aws_s3_tester_sse_type sse_type;
    enum aws_s3_tester_validate_type validate_type;
};

struct aws_s3_tester_send_meta_requests_options {
    struct aws_allocator *allocator;

    struct aws_s3_tester *tester;

    struct aws_s3_client *client;

    size_t num_meta_requests;

    struct aws_s3_tester_meta_request_options *meta_request_test_options;

    uint32_t dont_validate_puts : 1;
};

/* TODO Rename to something more generic such as "aws_s3_meta_request_test_data" */
struct aws_s3_meta_request_test_results {
    struct aws_s3_tester *tester;

    aws_s3_meta_request_headers_callback_fn *headers_callback;
    aws_s3_meta_request_receive_body_callback_fn *body_callback;
    struct aws_input_stream *expected_contents;

    struct aws_http_headers *error_response_headers;
    struct aws_byte_buf error_response_body;
    size_t part_size;

    int headers_response_status;
    struct aws_http_headers *response_headers;
    uint64_t expected_range_start;
    uint64_t received_body_size;
    int finished_response_status;
    int finished_error_code;
};

struct aws_s3_client_config;

int aws_s3_tester_init(struct aws_allocator *allocator, struct aws_s3_tester *tester);

/* Set up the aws_s3_client's shutdown callbacks to be used by the tester.  This allows the tester to wait for the
 * client to clean up. */
int aws_s3_tester_bind_client(struct aws_s3_tester *tester, struct aws_s3_client_config *config, uint32_t flags);

int aws_s3_tester_bind_meta_request(
    struct aws_s3_tester *tester,
    struct aws_s3_meta_request_options *options,
    struct aws_s3_meta_request_test_results *test_meta_request);

void aws_s3_meta_request_test_results_clean_up(struct aws_s3_meta_request_test_results *test_meta_request);

/* Wait for the correct number of aws_s3_tester_notify_meta_request_finished to be called */
void aws_s3_tester_wait_for_meta_request_finish(struct aws_s3_tester *tester);

/* Wait forthe correct number of aws_s3_tester_notify_meta_request_shutdown to be called. */
void aws_s3_tester_wait_for_meta_request_shutdown(struct aws_s3_tester *tester);

/* Notify the tester that a meta request has finished. */
void aws_s3_tester_notify_meta_request_finished(
    struct aws_s3_tester *tester,
    const struct aws_s3_meta_request_result *result);

/* Notify the tester that a meta request has finished. */
void aws_s3_tester_notify_meta_request_shutdown(struct aws_s3_tester *tester);

void aws_s3_tester_wait_for_signal(struct aws_s3_tester *tester);
void aws_s3_tester_notify_signal(struct aws_s3_tester *tester);

void aws_s3_tester_wait_for_counters(struct aws_s3_tester *tester);

size_t aws_s3_tester_inc_counter1(struct aws_s3_tester *tester);
size_t aws_s3_tester_inc_counter2(struct aws_s3_tester *tester);

void aws_s3_tester_reset_counter1(struct aws_s3_tester *tester);
void aws_s3_tester_reset_counter2(struct aws_s3_tester *tester);

void aws_s3_tester_set_counter1_desired(struct aws_s3_tester *tester, size_t value);
void aws_s3_tester_set_counter2_desired(struct aws_s3_tester *tester, size_t value);

/* Handle cleaning up the tester.  If aws_s3_tester_bind_client_shutdown was used, then it will wait for the client to
 * finish shutting down before releasing any resources. */
void aws_s3_tester_clean_up(struct aws_s3_tester *tester);

struct aws_http_message *aws_s3_tester_dummy_http_request_new(struct aws_s3_tester *tester);

struct aws_s3_client *aws_s3_tester_mock_client_new(struct aws_s3_tester *tester);

struct aws_s3_vip *aws_s3_tester_mock_vip_new(struct aws_s3_tester *tester);

void aws_s3_tester_mock_vip_destroy(struct aws_s3_tester *tester, struct aws_s3_vip *vip);

struct aws_s3_vip_connection *aws_s3_tester_mock_vip_connection_new(struct aws_s3_tester *tester);

void aws_s3_tester_mock_vip_connection_destroy(
    struct aws_s3_tester *tester,
    struct aws_s3_vip_connection *vip_connection);

/* Create a new meta request for testing meta request functionality in isolation. test_results and client are optional.
 * If client is not specified, a new mock client will be created for the meta request. */
struct aws_s3_meta_request *aws_s3_tester_mock_meta_request_new(struct aws_s3_tester *tester);

void aws_s3_create_test_buffer(struct aws_allocator *allocator, size_t buffer_size, struct aws_byte_buf *out_buf);

void aws_s3_tester_lock_synced_data(struct aws_s3_tester *tester);
void aws_s3_tester_unlock_synced_data(struct aws_s3_tester *tester);

struct aws_string *aws_s3_tester_build_endpoint_string(
    struct aws_allocator *allocator,
    const struct aws_byte_cursor *bucket_name,
    const struct aws_byte_cursor *region);

struct aws_http_message *aws_s3_test_get_object_request_new(
    struct aws_allocator *allocator,
    struct aws_byte_cursor host,
    struct aws_byte_cursor key);

struct aws_http_message *aws_s3_test_put_object_request_new(
    struct aws_allocator *allocator,
    struct aws_byte_cursor host,
    struct aws_byte_cursor content_type,
    struct aws_byte_cursor key,
    struct aws_input_stream *body_stream,
    uint32_t flags);

int aws_s3_tester_client_new(
    struct aws_s3_tester *tester,
    struct aws_s3_tester_client_options *options,
    struct aws_s3_client **out_client);

int aws_s3_tester_send_meta_requests(
    struct aws_s3_tester_send_meta_requests_options *options,
    struct aws_s3_meta_request_test_results *test_results);

/* Will copy the client's vtable into a new vtable that can be mutated. Returns the vtable that can be mutated. */
struct aws_s3_client_vtable *aws_s3_tester_patch_client_vtable(
    struct aws_s3_tester *tester,
    struct aws_s3_client *client,
    size_t *out_index);

/* Gets the vtable patch structure that was created as a result of aws_s3_tester_patch_client_vtable.  This allows
 * access to the original vtable.*/
struct aws_s3_client_vtable_patch *aws_s3_tester_get_client_vtable_patch(struct aws_s3_tester *tester, size_t index);

/* Will copy the meta-request's vtable into a new vtable that can be mutated. Returns the vtable that can be mutated. */
struct aws_s3_meta_request_vtable *aws_s3_tester_patch_meta_request_vtable(
    struct aws_s3_tester *tester,
    struct aws_s3_meta_request *meta_request,
    size_t *out_index);

/* Gets the vtable patch structure that was created as a result of aws_s3_tester_patch_meta_request_vtable.  This allows
 * access to the original vtable.*/
struct aws_s3_meta_request_vtable_patch *aws_s3_tester_get_meta_request_vtable_patch(
    struct aws_s3_tester *tester,
    size_t index);

int aws_s3_tester_send_meta_request(
    struct aws_s3_tester *tester,
    struct aws_s3_client *client,
    struct aws_s3_meta_request_options *options,
    struct aws_s3_meta_request_test_results *test_results,
    uint32_t flags);

/* Avoid using this function as it will soon go away.  Use aws_s3_tester_send_meta_request_with_options instead.*/
int aws_s3_tester_send_get_object_meta_request(
    struct aws_s3_tester *tester,
    struct aws_s3_client *client,
    struct aws_byte_cursor s3_path,
    uint32_t flags,
    struct aws_s3_meta_request_test_results *out_results);

/* Avoid using this function as it will soon go away.  Use aws_s3_tester_send_meta_request_with_options instead.*/
int aws_s3_tester_send_put_object_meta_request(
    struct aws_s3_tester *tester,
    struct aws_s3_client *client,
    uint32_t object_size_mb,
    uint32_t flags,
    struct aws_s3_meta_request_test_results *out_results);

int aws_s3_tester_validate_get_object_results(
    struct aws_s3_meta_request_test_results *meta_request_test_results,
    uint32_t flags);

int aws_s3_tester_validate_put_object_results(
    struct aws_s3_meta_request_test_results *meta_request_test_results,
    uint32_t flags);

struct aws_input_stream *aws_s3_bad_input_stream_new(struct aws_allocator *allocator, size_t length);

struct aws_input_stream *aws_s3_test_input_stream_new(struct aws_allocator *allocator, size_t length);

void aws_s3_init_test_input_stream_look_up(struct aws_s3_tester *tester);

void aws_s3_destroy_test_input_stream_look_up(struct aws_s3_tester *tester);

extern struct aws_s3_client_vtable g_aws_s3_client_mock_vtable;

extern const struct aws_byte_cursor g_test_body_content_type;
extern const struct aws_byte_cursor g_test_s3_region;
extern const struct aws_byte_cursor g_test_bucket_name;
extern const struct aws_byte_cursor g_test_public_bucket_name;
extern const struct aws_byte_cursor g_s3_path_get_object_test_1MB;

extern const struct aws_byte_cursor g_pre_existing_object_1MB;
extern const struct aws_byte_cursor g_pre_existing_object_kms_10MB;
extern const struct aws_byte_cursor g_pre_existing_object_aes256_10MB;
extern const struct aws_byte_cursor g_pre_existing_empty_object;

#endif /* AWS_S3_TESTER_H */<|MERGE_RESOLUTION|>--- conflicted
+++ resolved
@@ -114,18 +114,27 @@
     enum aws_s3_client_tls_usage tls_usage;
     size_t part_size;
     size_t max_part_size;
-    double throughput_target_gbps;
     uint32_t setup_region : 1;
 };
 
 struct aws_s3_tester_meta_request_options {
+    /* Optional if a valid aws_s3_tester was passed as an argument to the function. When NULL, the aws_s3_tester's
+     * allocator will be used. */
+    struct aws_allocator *allocator;
+
     enum aws_s3_meta_request_type meta_request_type;
 
     /* Optional. When NULL, a message will attempted to be created by the meta request type specific options. */
     struct aws_http_message *message;
 
+    /* Optional. If NULL, a client will be created. */
+    struct aws_s3_client *client;
+
     /* Optional. Bucket for this request. If NULL, g_test_bucket_name will be used. */
     struct aws_byte_cursor *bucket_name;
+
+    /* Optional. Used to create a client when the specified client is NULL. If NULL, default options will be used. */
+    struct aws_s3_tester_client_options *client_options;
 
     aws_s3_meta_request_headers_callback_fn *headers_callback;
     aws_s3_meta_request_receive_body_callback_fn *body_callback;
@@ -138,11 +147,7 @@
     /* Get Object Meta Request specific options.*/
     struct {
         struct aws_byte_cursor object_path;
-<<<<<<< HEAD
-        struct aws_input_stream *expected_contents;
-=======
         struct aws_byte_cursor object_range;
->>>>>>> 39546cf0
     } get_options;
 
     /* Put Object Meta request specific options. */
@@ -152,24 +157,14 @@
         bool ensure_multipart;
         bool invalid_request;
         bool invalid_input_stream;
+        /* manually overwrite the content length for some invalid input stream */
+        size_t content_length;
     } put_options;
 
     enum aws_s3_tester_sse_type sse_type;
     enum aws_s3_tester_validate_type validate_type;
-};
-
-struct aws_s3_tester_send_meta_requests_options {
-    struct aws_allocator *allocator;
-
-    struct aws_s3_tester *tester;
-
-    struct aws_s3_client *client;
-
-    size_t num_meta_requests;
-
-    struct aws_s3_tester_meta_request_options *meta_request_test_options;
-
-    uint32_t dont_validate_puts : 1;
+
+    uint32_t dont_wait_for_shutdown : 1;
 };
 
 /* TODO Rename to something more generic such as "aws_s3_meta_request_test_data" */
@@ -178,7 +173,6 @@
 
     aws_s3_meta_request_headers_callback_fn *headers_callback;
     aws_s3_meta_request_receive_body_callback_fn *body_callback;
-    struct aws_input_stream *expected_contents;
 
     struct aws_http_headers *error_response_headers;
     struct aws_byte_buf error_response_body;
@@ -285,8 +279,9 @@
     struct aws_s3_tester_client_options *options,
     struct aws_s3_client **out_client);
 
-int aws_s3_tester_send_meta_requests(
-    struct aws_s3_tester_send_meta_requests_options *options,
+int aws_s3_tester_send_meta_request_with_options(
+    struct aws_s3_tester *tester,
+    struct aws_s3_tester_meta_request_options *options,
     struct aws_s3_meta_request_test_results *test_results);
 
 /* Will copy the client's vtable into a new vtable that can be mutated. Returns the vtable that can be mutated. */
@@ -345,10 +340,6 @@
 struct aws_input_stream *aws_s3_bad_input_stream_new(struct aws_allocator *allocator, size_t length);
 
 struct aws_input_stream *aws_s3_test_input_stream_new(struct aws_allocator *allocator, size_t length);
-
-void aws_s3_init_test_input_stream_look_up(struct aws_s3_tester *tester);
-
-void aws_s3_destroy_test_input_stream_look_up(struct aws_s3_tester *tester);
 
 extern struct aws_s3_client_vtable g_aws_s3_client_mock_vtable;
 
