--- conflicted
+++ resolved
@@ -104,12 +104,8 @@
     aws_byte_buf_init(&impl->checksum_result, allocator, impl->checksum->digest_size);
     impl->old_stream = aws_input_stream_acquire(existing_stream);
     impl->encoded_checksum_output = checksum_output;
-<<<<<<< HEAD
-    AWS_FATAL_ASSERT(impl->old_stream);
-=======
     aws_ref_count_init(
         &impl->base.ref_count, impl, (aws_simple_completion_callback *)s_aws_input_checksum_stream_destroy);
->>>>>>> 1bd82225
 
     return &impl->base;
 on_error:
